# Ollama cache
ollama-models/

# Node
logs
npm-debug.log*
yarn-debug.log*
yarn-error.log*
node_modules/
pids
*.pid
*.seed
*.pid.lock

# Gradle
.gradle

# Java
.classpath

# vscode
web-build/

# IDEA / IntelliJ
out/

# Eclipse IDE
.project
bin/

<<<<<<< HEAD
# MacOS
.DS_Store
# docker log
docker-compose-*.log
docker-runner.log
.venv/
=======
# Python bytecode cache directories
__pycache__/
*.py[cod]
*$py.class
*.pyc

# Virtual environments
venv/
env/
.env/
.venv/

# Distribution / packaging
dist/
build/
*.egg-info/

# Unit test / coverage reports
htmlcov/
.tox/
.coverage
.coverage.*
.cache
coverage.xml
*.cover

# IDE-specific files
.idea/
.vscode/
*.swp
*.swo

# Jupyter Notebook
.ipynb_checkpoints

# Operating system files
.DS_Store

#outputs
qwen/response.txt
.Spotlight-V100
.Trashes
Thumbs.db

# Add this line to your .gitignore
get-pip.py

# Log files
docker_runner.log
formatting_errors.txt
>>>>>>> 70cae5c5
<|MERGE_RESOLUTION|>--- conflicted
+++ resolved
@@ -28,14 +28,6 @@
 .project
 bin/
 
-<<<<<<< HEAD
-# MacOS
-.DS_Store
-# docker log
-docker-compose-*.log
-docker-runner.log
-.venv/
-=======
 # Python bytecode cache directories
 __pycache__/
 *.py[cod]
@@ -85,5 +77,9 @@
 
 # Log files
 docker_runner.log
+formatting_errors.txt# docker log
+docker-compose-*.log
+docker-runner.log
 formatting_errors.txt
->>>>>>> 70cae5c5
+
+.venv/