# Node
logs
npm-debug.log*
yarn-debug.log*
yarn-error.log*
node_modules/
pids
*.pid
*.seed
*.pid.lock

# Gradle
.gradle

# Java
.classpath

# vscode
web-build/

# IDEA / IntelliJ
out/

# Eclipse IDE
.project
bin/

<<<<<<< HEAD
# Python bytecode cache directories
__pycache__/
*.py[cod]
*$py.class
*.pyc

# Virtual environments
venv/
env/
.env/
.venv/

# Distribution / packaging
dist/
build/
*.egg-info/

# Unit test / coverage reports
htmlcov/
.tox/
.coverage
.coverage.*
.cache
coverage.xml
*.cover

# IDE-specific files
.idea/
.vscode/
*.swp
*.swo

# Jupyter Notebook
.ipynb_checkpoints

# Operating system files
.DS_Store
.Spotlight-V100
.Trashes
Thumbs.db

# Add this line to your .gitignore
get-pip.py
=======
# MacOS
.DS_Store

#outputs
qwen/response.txt
>>>>>>> 5f1c59e3
<|MERGE_RESOLUTION|>--- conflicted
+++ resolved
@@ -25,7 +25,6 @@
 .project
 bin/
 
-<<<<<<< HEAD
 # Python bytecode cache directories
 __pycache__/
 *.py[cod]
@@ -63,16 +62,12 @@
 
 # Operating system files
 .DS_Store
+
+#outputs
+qwen/response.txt
 .Spotlight-V100
 .Trashes
 Thumbs.db
 
 # Add this line to your .gitignore
-get-pip.py
-=======
-# MacOS
-.DS_Store
-
-#outputs
-qwen/response.txt
->>>>>>> 5f1c59e3
+get-pip.py