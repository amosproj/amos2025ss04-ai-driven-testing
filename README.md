--- conflicted
+++ resolved
@@ -40,23 +40,15 @@
 
 ## Overview
 
-<<<<<<< HEAD
+
 This project is a frontend application built with Node.js. Follow the steps below to set it up and run it locally.
 
-## Prerequisites
-=======
-### Requirements
-
-- **Docker** (for running the Ollama container)  
-  ➔ [Install Docker](https://docs.docker.com/get-started/get-docker/)
-  
-- **Conda** (optional, for managing the Python environment)  
-  ➔ [Install Anaconda](https://www.anaconda.com/download)
->>>>>>> 842741d0
+## Prerequisite
+
 
 - [Node.js](https://nodejs.org/) (Ensure it is installed on your machine)
 
-<<<<<<< HEAD
+
 ## Getting Started
 
 1. Clone the repository (if you haven't already):
@@ -71,14 +63,7 @@
    ```bash
    cd frontend/
    ```
-=======
-1. Create and activate a Conda environment:
-   
-   ```bash
-   conda env create -f environment.yml
-   conda activate backend
-2. Make sure Docker is running on your machine.
->>>>>>> 842741d0
+
 
 3. Install dependencies:
 
@@ -86,7 +71,8 @@
    npm install
    ```
 
-4. Start the development server:
+4. Start the 
+server:
 
    ```bash
    npm run start
