--- conflicted
+++ resolved
@@ -11,7 +11,6 @@
     Returns:
         float: Result of the operation.
 
-<<<<<<< HEAD
     Raises:
         ZeroDivisionError: If dividing by zero.
         ValueError: If operator is invalid.
@@ -27,8 +26,4 @@
             raise ZeroDivisionError("Division by zero")
         return a / b
     else:
-        raise ValueError(f"Invalid operator: {op})"
-=======
-    self.un_visit(start)
-    return all_paths
->>>>>>> dffc939b
+        raise ValueError(f"Invalid operator: {op}")