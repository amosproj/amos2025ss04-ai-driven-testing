import module_manager
from llm_manager import LLMManager
from datetime import datetime
import json
from pathlib import Path


def execute_prompt(active_modules, prompt_data, output_file):
    """Execute the prompt-response flow."""
<<<<<<< HEAD

    # Read prompt

    model_id = model["id"]
    model_name = model["name"]

    prompt_data = PromptData(
        model=ModelMeta(id=model_id, name=model_name),
        input=InputData(
            user_message="Was macht dieser Code?",
            source_code=prompt_text,
            system_message="You are a helpful assistant. Provide your answer always in Markdown.\n"
            "Format code blocks appropriately, and do not include text outside valid Markdown.",
            options=InputOptions(num_ctx=4096),
        ),
    )

=======
>>>>>>> b54ea652
    # Process with modules
    prompt_data = module_manager.apply_before_modules(
        active_modules, prompt_data
    )

    # Initialize LLM manager
    manager = LLMManager()
    try:
        manager.start_model_container(prompt_data.model.id)
        print(f"\n--- Response from {prompt_data.model.name} ---")

        response_data = manager.send_prompt(prompt_data)

        # Process with modules
        module_manager.apply_after_modules(
            active_modules, response_data, prompt_data
        )

        # === Save output after all modules ===
        timestamp = datetime.now().strftime("%Y-%m-%d_%H-%M")
        safe_model_id = prompt_data.model.id.replace(":", "_")
        archive_dir = Path("outputs/archive") / f"{timestamp}_{safe_model_id}"
        latest_dir = Path("outputs/latest")

        archive_dir.mkdir(parents=True, exist_ok=True)
        latest_dir.mkdir(parents=True, exist_ok=True)

        # Save response.json
        response_json = response_data.dict()
        for path in [
            archive_dir / "response.json",
            latest_dir / "response.json",
        ]:
            with open(path, "w", encoding="utf-8") as f:
                json.dump(response_json, f, indent=2)
        with open(output_file, "w", encoding="utf-8") as f:
            f.write(response_data.output.markdown)
    finally:
        print("")
        manager.stop_model_container(prompt_data.model.id)<|MERGE_RESOLUTION|>--- conflicted
+++ resolved
@@ -7,26 +7,7 @@
 
 def execute_prompt(active_modules, prompt_data, output_file):
     """Execute the prompt-response flow."""
-<<<<<<< HEAD
 
-    # Read prompt
-
-    model_id = model["id"]
-    model_name = model["name"]
-
-    prompt_data = PromptData(
-        model=ModelMeta(id=model_id, name=model_name),
-        input=InputData(
-            user_message="Was macht dieser Code?",
-            source_code=prompt_text,
-            system_message="You are a helpful assistant. Provide your answer always in Markdown.\n"
-            "Format code blocks appropriately, and do not include text outside valid Markdown.",
-            options=InputOptions(num_ctx=4096),
-        ),
-    )
-
-=======
->>>>>>> b54ea652
     # Process with modules
     prompt_data = module_manager.apply_before_modules(
         active_modules, prompt_data
