import docker
import requests
import time
import os
from tqdm import tqdm
import json
from typing import Dict
from schemas import PromptData, ResponseData, OutputData, TimingData
import socket

OLLAMA_IMAGE = "ollama/ollama"
OLLAMA_MODELS_VOLUME = os.path.abspath("./ollama-models")
SCRIPT_DIR = os.path.dirname(os.path.abspath(__file__))
ALLOWED_MODELS = "allowed_models.json"


class LLMManager:
    """
    Manages multiple Docker containers (one per model) for local LLM execution.
    Provides a unified interface to:
      - Start a container for a given model
      - Pull the model
      - Send prompts
      - Stop the container
    """

    def __init__(self):
        self.client = docker.from_env()
        # Map: model_name -> (container, port)
        self.active_models: Dict[
            str, (docker.models.containers.Container, int, str)
        ] = {}

    def _verify_model_id(self, model_id: str) -> None:
        """
        Checks whether the provided model_id is valid based on the loaded JSON config.
        Raises ValueError if not found.
        """
        config_path = os.path.join(SCRIPT_DIR, ALLOWED_MODELS)
        with open(config_path, "r", encoding="utf-8") as f:
            data = json.load(f)
        loaded_models = data.get("models", [])

        valid_ids = [model_info["id"] for model_info in loaded_models]
        if model_id not in valid_ids:
            raise ValueError(
                f"Model '{model_id}' is not allowed. Allowed models: {valid_ids}"
            )

    def start_model_container(self, model_id: str) -> None:
        """
        Starts a docker container for a particular model on a unique port.
        """
        self._verify_model_id(model_id)

        container_name = f"ollama_{model_id.replace(':', '_')}"

        # Remove any left-over container with same name
        try:
            existing = self.client.containers.get(container_name)
            existing.remove(force=True)
        except docker.errors.NotFound:
            pass

        print(f"Pulling docker image {OLLAMA_IMAGE} ...")
        self._pull_ollama_image()
        print("container_name:")
        print(container_name)

        # Grab a random free port
        port = self._get_free_port()

        # Prepare container arguments
        container_args = {
            "image": OLLAMA_IMAGE,
            "name": container_name,
            "ports": {f"{port}/tcp": port},
            "volumes": {
                OLLAMA_MODELS_VOLUME: {"bind": "/root/.ollama", "mode": "rw"}
            },
            "environment": {"OLLAMA_HOST": f"0.0.0.0:{str(port)}"},
            "detach": True,
            "remove": True,
        }

        # Add network only when running in Docker
        if running_in_docker():
            container_args["network"] = "backend"

        container = self.client.containers.run(**container_args)

        container.reload()

        print(f"Ollama is reachable on host port {port}")

        self._wait_for_api(port, container_name)

        # Pull the model inside the container
        self._pull_model(port, model_id, container_name)

        # Track it
        self.active_models[model_id] = (container, port, container_name)
        print(f"Modell {model_id} wurde erfolgreich geladen und ist bereit!")

    def stop_model_container(self, model_id: str) -> None:
        """
        Stops and removes the container for the given model.
        """
        if model_id not in self.active_models:
            print(f"No active container found for '{model_id}'.")
            return
        container, _, _ = self.active_models[model_id]
        print(f"Stopping container for model {model_id}...")
        container.stop()
        del self.active_models[model_id]

    def send_prompt(
        self, prompt_data: PromptData, output_file: str = None
    ) -> ResponseData:
        """
        Sends user prompt (including any source code) to the specified model and returns the LLM output.
        """

        model_id = prompt_data.model.id
        input_ = prompt_data.input

        user_message = input_.user_message
        source_code = input_.source_code
        system_message = input_.system_message
        options = input_.options.dict()  # turn Pydantic object into dict

        full_prompt = f"{user_message}\n{source_code}"

        if model_id not in self.active_models:
            raise ValueError(
                f"Model '{model_id}' is inactive. "
                f"Start it first via start_model_container()."
            )
        _, port, container_name = self.active_models[model_id]
        url = f"{get_base_url(container_name)}:{port}/api/generate"
        print(url)

        payload = {
            "model": model_id,
            "prompt": full_prompt,
            "system": system_message,
            "stream": True,
<<<<<<< HEAD
            "options": options,
=======
            "options": {
                "seed": 42,
                "num_ctx": 4096,  # Default context size, can be adjusted
            },
>>>>>>> 9b62dd4d
        }

        print(f"Sende Anfrage an Modell {model_id}...")
        collected_response = ""
        start_time = time.time()
        try:
            with requests.post(url, json=payload, stream=True) as r:
                if not r.ok:
                    error_detail = r.text
                    try:
                        error_json = r.json()
                        if "error" in error_json:
                            error_detail = error_json["error"]
                    except Exception as e:
                        print(e)
                        pass
                    raise RuntimeError(
                        f"API-Fehler: {r.status_code} - {error_detail}"
                    )

                for chunk in r.iter_lines():
                    if chunk:
                        decoded_chunk = chunk.decode("utf-8")
                        try:
                            chunk_json = json.loads(decoded_chunk)
                            chunk_response = chunk_json.get("response", "")
                            print(chunk_response, end="", flush=True)
                            collected_response += chunk_response
                        except json.JSONDecodeError:
                            continue

        except Exception as e:
            print(f"\nFehler beim Senden des Prompts: {str(e)}")
            raise

        end_loading = time.time()

        output = OutputData(markdown=collected_response)

        end_generation = time.time()

        timing = TimingData(
            loading_time=end_loading - start_time,
            generation_time=end_generation - start_time,
        )

        return ResponseData(
            model=prompt_data.model,
            output=output,
            timing=timing,
        )

    def _pull_ollama_image(self):
        """
        Pulls the ollama/ollama image with progress tracking.
        """
        progress_bars = {}
        last_status_key = None

        for line in self.client.api.pull(
            OLLAMA_IMAGE, stream=True, decode=True
        ):
            status = line.get("status")
            layer_id = line.get("id")
            progress = line.get("progressDetail", {})
            if layer_id and "current" in progress and "total" in progress:
                current = progress["current"]
                total = progress["total"]
                if layer_id not in progress_bars:
                    progress_bars[layer_id] = tqdm(
                        total=total,
                        desc=f"Layer {layer_id[:10]}",
                        unit="B",
                        unit_scale=True,
                        leave=False,
                    )
                progress_bars[layer_id].n = current
                progress_bars[layer_id].refresh()
            status_key = f"{layer_id}:{status}" if layer_id else status
            if status and status_key != last_status_key:
                tqdm.write(
                    f"{layer_id[:10]}: {status}" if layer_id else status
                )
                last_status_key = status_key
        for pbar in progress_bars.values():
            pbar.close()

    def _pull_model(self, port: int, model_name: str, container_name: str):
        """
        Pulls the given model inside the Ollama container.
        """
        print(f"Pulling model: {model_name}")
        url = f"{get_base_url(container_name)}:{port}/api/pull"
        with requests.post(url, json={"name": model_name}, stream=True) as r:
            r.raise_for_status()
            pbar = None
            last_status = None
            total_size = 0
            for line in r.iter_lines():
                if not line:
                    continue
                try:
                    data = json.loads(line.decode("utf-8"))
                    status = data.get("status", "")
                    total = data.get("total", total_size) or total_size
                    completed = data.get("completed", 0)
                    if total > total_size:
                        total_size = total
                    if pbar is None and total_size > 0:
                        pbar = tqdm(
                            total=total_size,
                            unit="B",
                            unit_scale=True,
                            desc="Model Download",
                            leave=False,
                        )
                    if pbar and "completed" in data:
                        pbar.n = completed
                        pbar.refresh()
                    if status and status != last_status:
                        tqdm.write(status)
                        last_status = status
                except json.JSONDecodeError:
                    pass
            if pbar:
                pbar.close()

    def _wait_for_api(self, port: int, container_name: str, timeout=120):
        """
        Waits until the container's API is available or times out.
        """
        start_time = time.time()
        url = f"{get_base_url(container_name)}:{port}/api/tags"
        print(f"Warte auf Ollama API (url {url})...")
        while time.time() - start_time < timeout:
            try:
                r = requests.get(url)
                if r.status_code == 200:
                    print(f"Ollama API auf Port {port} ist bereit!")
                    # Zusätzliche Wartezeit für die vollständige Initialisierung
                    time.sleep(5)
                    return
            except requests.exceptions.ConnectionError:
                print(".", end="", flush=True)
                pass
            time.sleep(2)
        raise TimeoutError(
            f"Ollama API wurde nicht rechtzeitig verfügbar (Timeout nach {timeout}s)"
        )

    def _get_free_port(self) -> int:
        """
        Requests an ephemeral port from the OS by binding to port=0,
        then closes the socket. The OS automatically picks a free port.
        """
        with socket.socket(socket.AF_INET, socket.SOCK_STREAM) as s:
            s.bind(("localhost", 0))
            port = s.getsockname()[1]
            return port


def running_in_docker():
    return os.getenv("IN_DOCKER") == "true"


def get_base_url(container_name: str):
    if running_in_docker():
        return f"http://{container_name}"
    else:
        return "http://localhost"<|MERGE_RESOLUTION|>--- conflicted
+++ resolved
@@ -145,14 +145,8 @@
             "prompt": full_prompt,
             "system": system_message,
             "stream": True,
-<<<<<<< HEAD
+
             "options": options,
-=======
-            "options": {
-                "seed": 42,
-                "num_ctx": 4096,  # Default context size, can be adjusted
-            },
->>>>>>> 9b62dd4d
         }
 
         print(f"Sende Anfrage an Modell {model_id}...")
