--- conflicted
+++ resolved
@@ -115,13 +115,8 @@
         del self.active_models[model_id]
 
     def send_prompt(
-<<<<<<< HEAD
         self, prompt_data: PromptData, output_file: str = None
     ) -> ResponseData:
-=======
-        self, model_id: str, prompt: str, output_file: str = None
-    ) -> tuple[str, float, float]:
->>>>>>> 4526b3c8
         """
         Sends user prompt (including any source code) to the specified model and returns the LLM output.
         """
@@ -150,14 +145,7 @@
             "prompt": full_prompt,
             "system": system_message,
             "stream": True,
-<<<<<<< HEAD
             "options": options,
-=======
-            "options": {
-                "seed": 42,
-                "num_ctx": 4096,
-            },
->>>>>>> 4526b3c8
         }
 
         print(f"Sende Anfrage an Modell {model_id}...")
