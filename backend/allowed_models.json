{
  "models": [
    {
      "name": "Mistral",
      "id": "mistral:7b-instruct-v0.3-q3_K_M",
      "licence": "Apache 2.0 License",
      "licence_link": "https://www.apache.org/licenses/LICENSE-2.0"
    },
    {
      "name": "DeepSeek",
      "id": "deepseek-coder:6.7b-instruct-q3_K_M",
      "licence": "DeepSeek License",
      "licence_link": "https://github.com/deepseek-ai/deepseek-coder/blob/main/LICENSE-MODEL"
    },
    {
      "name": "Qwen",
      "id": "qwen2.5-coder:3b-instruct-q8_0",
      "licence": "Apache 2.0 License",
      "licence_link": "https://www.apache.org/licenses/LICENSE-2.0"
    },
    {
      "name": "Gemma",
      "id": "gemma3:4b-it-q4_K_M",
      "licence": "Gemma License",
      "licence_link": "https://ai.google.dev/gemma/terms"
    },
    {
<<<<<<< HEAD
      "name": "Phi4",
      "id": "phi4-mini:3.8b-q4_K_M",
      "licence": "MIT License",
      "licence_link": "https://opensource.org/licenses/MIT"
=======
      "name": "PHI4",
      "id": "phi4-mini:3.8b-q4_K_M"
    },
    {
      "name": "TINYLLAMA",
      "id": "tinyllama"
>>>>>>> 1a4600cd
    }
  ]
}<|MERGE_RESOLUTION|>--- conflicted
+++ resolved
@@ -25,19 +25,16 @@
       "licence_link": "https://ai.google.dev/gemma/terms"
     },
     {
-<<<<<<< HEAD
       "name": "Phi4",
       "id": "phi4-mini:3.8b-q4_K_M",
       "licence": "MIT License",
       "licence_link": "https://opensource.org/licenses/MIT"
-=======
-      "name": "PHI4",
-      "id": "phi4-mini:3.8b-q4_K_M"
     },
     {
       "name": "TINYLLAMA",
-      "id": "tinyllama"
->>>>>>> 1a4600cd
+      "id": "tinyllama:1.1b"
+      "licence": "Apache 2.0 License",
+      "licence_link": "https://www.apache.org/licenses/LICENSE-2.0"
     }
   ]
 }