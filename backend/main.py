--- conflicted
+++ resolved
@@ -58,16 +58,11 @@
     try:
         manager.start_model_container(model_id)
         print(f"\n--- Response from {model_name} ---")
-<<<<<<< HEAD
-        manager.send_prompt(
+        response, loading_time, final_time = manager.send_prompt(
             model_id,
             prompt_text,
             output_file=args.output_file,
             print_output=args.print_output,
-=======
-        response, loading_time, final_time = manager.send_prompt(
-            model_id, prompt_text, output_file=args.output_file
->>>>>>> 4405acc9
         )
         evaluate_and_save_metrics(
             response, model_name, final_time, loading_time
