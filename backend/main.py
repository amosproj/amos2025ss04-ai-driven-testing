#!/usr/bin/env python3
"""Main script to run a single model test generation pipeline.

This script serves as the primary entry point for the command-line interface.
It orchestrates the entire process by:
1. Parsing command-line arguments using the `cli` module.
2. Loading the specified model and modules.
3. Building the initial prompt data structure.
4. Executing the prompt-response-refinement loop via the `execution` module.
"""

import os
import cli
import execution
import module_manager
import model_manager

SCRIPT_DIR = os.path.dirname(os.path.abspath(__file__))

if __name__ == "__main__":
    # Parse command-line arguments
    args = cli.parse_arguments()

    # Get model information
    model = model_manager.load_models()[args.model]
    print("using model:")
    print(model)

    prompt_data = cli.build_prompt_data(args, model)

    # Load modules
    active_modules = module_manager.load_modules(args.modules)
<<<<<<< HEAD

    # Execute the flow, passing the new iterations argument
    execution.execute_prompt(
        active_modules=active_modules,
        prompt_data=prompt_data,
        output_file=args.output_file,
        iterations=args.iterations,
    )
=======
    print("active modules:")
    for module in active_modules:
        print(f" - {module.__class__.__name__}")
    # Execute the flow
    execution.execute_prompt(active_modules, prompt_data, args.output_file)
>>>>>>> 002afec7
<|MERGE_RESOLUTION|>--- conflicted
+++ resolved
@@ -30,19 +30,16 @@
 
     # Load modules
     active_modules = module_manager.load_modules(args.modules)
-<<<<<<< HEAD
 
-    # Execute the flow, passing the new iterations argument
+    # Print active modules (from the development branch)
+    print("active modules:")
+    for module in active_modules:
+        print(f"- {module.__class__.__name__}")
+        
+    # Execute the flow, passing the new iterations argument (from your branch)
     execution.execute_prompt(
         active_modules=active_modules,
         prompt_data=prompt_data,
         output_file=args.output_file,
         iterations=args.iterations,
-    )
-=======
-    print("active modules:")
-    for module in active_modules:
-        print(f" - {module.__class__.__name__}")
-    # Execute the flow
-    execution.execute_prompt(active_modules, prompt_data, args.output_file)
->>>>>>> 002afec7
+    )